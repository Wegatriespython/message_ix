--- conflicted
+++ resolved
@@ -1,13 +1,10 @@
 
 # Next Release
 
-<<<<<<< HEAD
 - [#82](https://github.com/iiasa/message_ix/pull/82): Introducing "add-on technologies" for mitigation options, etc.
 - [#81](https://github.com/iiasa/message_ix/pull/81): Share constraints by mode added.
 - [#80](https://github.com/iiasa/message_ix/pull/80): Share constraints by commodity/level added.
-=======
 - [#84](https://github.com/iiasa/message_ix/pull/84): `vintage_and_active_years()` now limited to years only after model's first year
->>>>>>> 65fc0bc9
 - [#77](https://github.com/iiasa/message_ix/pull/77): `rename()` function can optionally keep old values in the model (i.e., copy vs. copy-with-replace)
 - [#74](https://github.com/iiasa/message_ix/pull/74): Activity upper and lower bounds can now be applied to all modes of a technology
 - [#67](https://github.com/iiasa/message_ix/pull/67): Use of advanced basis in cplex.opt turned off by default to avoid conflicts with barrier method.
