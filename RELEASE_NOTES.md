
# Next Release

<<<<<<< HEAD
- [#236](https://github.com/iiasa/message_ix/pull/236): Enhance reporting.
=======
- [#232](https://github.com/iiasa/message_ix/pull/232): Adding a Westeros tutorial for modelling seasonality and updating the existing ones
>>>>>>> c8140cf5

# v1.2.0

MESSAGEix 1.2.0 adds an option to set the commodity balance to strict equality,
rather than a supply > demand inequality. It also improves the support for
models with non-equidistant years.

Other improvements include an experimental reporting module, support for CPLEX
solver options via `Scenario.solve()`, and a reusable `message_ix.testing`
module.

Release 1.2.0 coincides with ixmp
[release 0.2.0](https://github.com/iiasa/ixmp/releases/tag/v0.2.0), which
provides full support for `Scenario.clone()` across platforms (database
instances), e.g. from a remote database to a local HSQL database; as well as
other improvements. See the ixmp release notes for further details.

## All changes

- [#161](https://github.com/iiasa/message_ix/pull/161): A feature for adding new periods to a scenario.
- [#205](https://github.com/iiasa/message_ix/pull/205): Implement required changes related to timeseries-support and cloning across platforms (see [ixmp:#142](https://github.com/iiasa/ixmp/pull/142)).
- [#196](https://github.com/iiasa/message_ix/pull/196): Improve testing by re-using :mod:`ixmp` apparatus.
- [#187](https://github.com/iiasa/message_ix/pull/187): Test for cumulative bound on emissions.
- [#182](https://github.com/iiasa/message_ix/pull/182): Fix cross-platform cloning.
- [#178](https://github.com/iiasa/message_ix/pull/178): Bugfix of the `PRICE_EMISSION` variable in models with non-equidistant period durations (#167)._
- [#176](https://github.com/iiasa/message_ix/pull/176): Add `message_ix.reporting` module.
- [#173](https://github.com/iiasa/message_ix/pull/173): The `solve` command now takes additional arguments when solving with CPLEX. The `cplex.opt` file is now generated on the fly during the solve command and removed after successfully solving.
- [#172](https://github.com/iiasa/message_ix/pull/172): Add option to set `COMMODITY_BALANCE` to equality.
- [#154](https://github.com/iiasa/message_ix/pull/154): Enable documentation build on ReadTheDocs.
- [#138](https://github.com/iiasa/message_ix/pull/138): Update documentation and tutorials.
- [#131](https://github.com/iiasa/message_ix/pull/131): Update clone function argument `scen` to `scenario` with planned deprecation of the former.


# v1.1.0

## Warnings

This patch introduces a few backwards-incompatible changes to database
management.

### Database Migration

If you see an error message like:

```
_ _ _ _ _ _ _ _ _ _ _ _ _ _ _ _ _ _ _ _ _ _ _ _ _ _ _ _ _ _ _ _ _ _ _ _ _ _ _ _
usr/local/lib/python2.7/site-packages/ixmp/core.py:81: in __init__
    self._jobj = java.ixmp.Platform("Python", dbprops)
_ _ _ _ _ _ _ _ _ _ _ _ _ _ _ _ _ _ _ _ _ _ _ _ _ _ _ _ _ _ _ _ _ _ _ _ _ _ _ _

self = <jpype._jclass.at.ac.iiasa.ixmp.Platform object at 0x7ff1a8e98410>
args = ('Python', '/tmp/kH07wz/test.properties')

    def _javaInit(self, *args):
        object.__init__(self)

        if len(args) == 1 and isinstance(args[0], tuple) \
           and args[0][0] is _SPECIAL_CONSTRUCTOR_KEY:
            self.__javaobject__ = args[0][1]
        else:
            self.__javaobject__ = self.__class__.__javaclass__.newClassInstance(
>               *args)
E           org.flywaydb.core.api.FlywayExceptionPyRaisable: org.flywaydb.core.api.FlywayException: Validate failed: Migration checksum mismatch for migration 1
E           -> Applied to database : 1588531206
E           -> Resolved locally    : 822227094
```

Then you need to update your local database. There are two methods to do so:

1. Delete it (you will lose all data and need to regenerate it). The default
   location is `~/.local/ixmp/localdb/`.
2. Manually apply the underlying migrations. This is not particularly easy, but
   allows you to save all your data. If you want help, feel free to get in
   contact on the
   [listserv](https://groups.google.com/forum/#!forum/message_ix).


### New Property File Layout

If you see an error message like:

```
usr/local/lib/python2.7/site-packages/jpype/_jclass.py:111: at.ac.iiasa.ixmp.exceptions.IxExceptionPyRaisable
---------------------------- Captured stdout setup -----------------------------
2018-11-13 08:15:17,410 ERROR at.ac.iiasa.ixmp.database.DbConfig:357 - missing property 'config.server.config' in /tmp/hhvE1o/test.properties
2018-11-13 08:15:17,412 ERROR at.ac.iiasa.ixmp.database.DbConfig:357 - missing property 'config.server.password' in /tmp/hhvE1o/test.properties
2018-11-13 08:15:17,412 ERROR at.ac.iiasa.ixmp.database.DbConfig:357 - missing property 'config.server.username' in /tmp/hhvE1o/test.properties
2018-11-13 08:15:17,413 ERROR at.ac.iiasa.ixmp.database.DbConfig:357 - missing property 'config.server.url' in /tmp/hhvE1o/test.properties
------------------------------ Captured log setup ------------------------------
core.py                     80 INFO     launching ixmp.Platform using config file at '/tmp/hhvE1o/test.properties'
_________________ ERROR at setup of test_add_spatial_multiple __________________

    @pytest.fixture(scope="session")
    def test_mp():
        test_props = create_local_testdb()

        # start jvm
        ixmp.start_jvm()

        # launch Platform and connect to testdb (reconnect if closed)
>       mp = ixmp.Platform(test_props)
```

Then you need to update your property configuration file. The old file looks like

```
config.name = message_ix_test_db@local
jdbc.driver.1 = org.hsqldb.jdbcDriver
jdbc.url.1 = jdbc:hsqldb:file:/path/to/database
jdbc.user.1 = ixmp
jdbc.pwd.1 = ixmp
jdbc.driver.2 = org.hsqldb.jdbcDriver
jdbc.url.2 = jdbc:hsqldb:file:/path/to/database
jdbc.user.2 = ixmp
jdbc.pwd.2 = ixmp
```

The new file should look like

```
config.name = message_ix_test_db@local
jdbc.driver = org.hsqldb.jdbcDriver
jdbc.url = jdbc:hsqldb:file:/path/to/database
jdbc.user = ixmp
jdbc.pwd = ixmp
```

## Updates

- [#202](https://github.com/iiasa/message_ix/pull/202): Added the "Development rule of thumb" section from the wiki and the Tutorial style guide to the Contributor guidelines. Tweaked some formatting to improve readibility
- [#113](https://github.com/iiasa/message_ix/pull/113): Upgrading to MESSAGEix 1.1: improved representation of renewables, share constraints, etc.
- [#109](https://github.com/iiasa/message_ix/pull/109): MACRO module added for initializing models to be solved with MACRO. Added scenario-based CI on circleci.
- [#99](https://github.com/iiasa/message_ix/pull/99): Fixing an error in the compuation of the auxiliary GAMS reporting variable `PRICE_EMISSION`
- [#89](https://github.com/iiasa/message_ix/pull/89): Fully implementing system reliability and flexibity considerations (cf. Sullivan)
- [#88](https://github.com/iiasa/message_ix/pull/88): Reformulated capacity maintainance constraint to ensure that newly installed capacity cannot be decommissioned within the same model period as it is built in
- [#84](https://github.com/iiasa/message_ix/pull/84): `message_ix.Scenariovintage_active_years()` now limits active years to those after the first model year or the years of a certain technology vintage
- [#82](https://github.com/iiasa/message_ix/pull/82): Introducing "add-on technologies" for mitigation options, etc.
- [#81](https://github.com/iiasa/message_ix/pull/81): Share constraints by mode added.
- [#80](https://github.com/iiasa/message_ix/pull/80): Share constraints by commodity/level added.
- [#78](https://github.com/iiasa/message_ix/pull/78): Bugfix: `message_ix.Scenario.solve()` uses 'MESSAGE' by default, but can be provided other model names
- [#77](https://github.com/iiasa/message_ix/pull/77): `rename()` function can optionally keep old values in the model (i.e., copy vs. copy-with-replace)
- [#74](https://github.com/iiasa/message_ix/pull/74): Activity upper and lower bounds can now be applied to all modes of a technology
- [#67](https://github.com/iiasa/message_ix/pull/67): Use of advanced basis in cplex.opt turned off by default to avoid conflicts with barrier method.
- [#65](https://github.com/iiasa/message_ix/pull/65): Bugfix for downloading tutorials. Now downloads current installed version by default.
- [#60](https://github.com/iiasa/message_ix/pull/60): Add basic ability to write and read model input to/from Excel
- [#59](https://github.com/iiasa/message_ix/pull/59): Added MacOSX CI support<|MERGE_RESOLUTION|>--- conflicted
+++ resolved
@@ -1,11 +1,8 @@
 
 # Next Release
 
-<<<<<<< HEAD
+- [#232](https://github.com/iiasa/message_ix/pull/232): Adding a Westeros tutorial for modelling seasonality and updating the existing ones
 - [#236](https://github.com/iiasa/message_ix/pull/236): Enhance reporting.
-=======
-- [#232](https://github.com/iiasa/message_ix/pull/232): Adding a Westeros tutorial for modelling seasonality and updating the existing ones
->>>>>>> c8140cf5
 
 # v1.2.0
 
