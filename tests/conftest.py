--- conflicted
+++ resolved
@@ -1,6 +1,5 @@
 from pathlib import Path
 
-import ixmp
 import message_ix
 import pytest
 
@@ -33,16 +32,6 @@
 @pytest.fixture(scope='function')
 def test_legacy_mp(request, tmp_env, test_data_path):
     """Path to a database properties file referring to a test database."""
-<<<<<<< HEAD
     from ixmp.testing import create_test_mp
-=======
-    from ixmp.testing import create_local_testdb
-
-    # adapting `ixmp.testing:test_mp()`
-    db_path = Path(str(tmp_path_factory.mktemp('test_mp_props')))
-    db_name = 'message_ix_legacy'
-    props = create_local_testdb(db_path, test_data_path / 'testdb', db_name)
-    mp = ixmp.Platform(props)
->>>>>>> f3d4d157
 
     yield from create_test_mp(request, test_data_path, 'message_ix_legacy')