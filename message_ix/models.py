import logging
from collections import ChainMap
from collections.abc import Mapping, MutableMapping
from copy import copy
from dataclasses import InitVar, dataclass, field
from functools import partial
from pathlib import Path
<<<<<<< HEAD
from typing import MutableMapping, Optional, Tuple
=======
from typing import Optional
>>>>>>> 433868d8
from warnings import warn

import ixmp.model.gams
from ixmp import config
from ixmp.backend import ItemType
from ixmp.util import maybe_check_out, maybe_commit

log = logging.getLogger(__name__)

#: Solver options used by :meth:`.Scenario.solve`.
DEFAULT_CPLEX_OPTIONS = {
    "advind": 0,
    "lpmethod": 4,
    "threads": 4,
    "epopt": 1e-6,
    "scaind": -1,
}

#: Common dimension name abbreviations mapped to tuples with:
#:
#: 1. the respective coordinate/index set, and
#: 2. the full dimension name.
DIMS = {
    "c": ("commodity", "commodity"),
    "e": ("emission", "emission"),
    "g": ("grade", "grade"),
    "h": ("time", "time"),
    "hd": ("time", "time_dest"),
    "ho": ("time", "time_origin"),
    "l": ("level", "level"),
    "m": ("mode", "mode"),
    "ms": ("mode", "storage_mode"),
    "n": ("node", "node"),
    "nd": ("node", "node_dest"),
    "nl": ("node", "node_loc"),
    "no": ("node", "node_origin"),
    "node_parent": ("node", "node_parent"),
    "nr": ("node", "node_rel"),
    "ns": ("node", "node_share"),
    "q": ("rating", "rating"),
    "r": ("relation", "relation"),
    "s": ("land_scenario", "land_scenario"),
    "t": ("technology", "technology"),
    "ta": ("technology", "technology_addon"),
    "time_parent": ("time", "time_parent"),
    "tp": ("technology", "technology_primary"),
    "ts": ("technology", "storage_tec"),
    "u": ("land_type", "land_type"),
    "y": ("year", "year"),
    "ya": ("year", "year_act"),
    "yr": ("year", "year_rel"),
    "yv": ("year", "year_vtg"),
}


@dataclass
class Item:
    """Description of an :mod:`ixmp` item: equation, parameter, set, or variable.

    Instances of this class carry only structural information, not data.
    """

    #: Name of the item.
    name: str

    #: Type of the item, for instance :attr:`ItemType.PAR <ixmp.backend.ItemType.PAR>`.
    type: "ixmp.backend.ItemType"

    #: String expression for :attr:`coords` and :attr:`dims`. Split on spaces and parsed
    #: using :data:`DIMS` so that, for instance, "nl yv" results in entries for
    #: for "node", "year" in :attr:`coords`, and "node_loc", "year_vtg" in :attr:`dims`.
    expr: InitVar[str] = ""

    #: Coordinates of the item; that is, the names of sets that index its dimensions.
    #: The same set name may be repeated if it indexes multiple dimensions.
    coords: tuple[str, ...] = field(default_factory=tuple)

    #: Dimensions of the item.
    dims: tuple[str, ...] = field(default_factory=tuple)

    #: Text description of the item.
    description: Optional[str] = None

    def __post_init__(self, expr):
        if expr == "":
            return

        # Split on spaces. For each dimension, use an abbreviation (if one) exists, else
        # the set name for both coords and dims
        self.coords, self.dims = zip(*[DIMS.get(d, (d, d)) for d in expr.split()])

        if self.dims == self.coords:
            # No distinct dimension names; don't store these
            self.dims = tuple()

    @property
    def ix_type(self) -> str:
        """Lower-case string form of :attr:`type`: "equ", "par", "set", or "var".

        Read-only.
        """
        return str(self.type.name).lower()

    def to_dict(self) -> dict:
        """Return the :class:`dict` representation used internally in :mod:`ixmp`.

        This has the keys:

        - :py:`ix_type`: same as :attr:`ix_type`.
        - :py:`idx_sets`: same as :attr:`coords`.
        - :py:`idx_names`: same as :attr:`dims`, but only included if these are (a)
          non-empty and (b) different from :attr:`coords`.
        """
        result = dict(ix_type=self.ix_type, idx_sets=self.coords)
        if self.dims:
            result.update(idx_names=self.dims)
        return result


def _item_shorthand(cls, type, name, expr="", description=None, **kwargs):
    """Helper to populate :attr:`MESSAGE.items` or :attr:`MACRO.items`."""
    assert name not in cls.items
    cls.items[name] = Item(name, type, expr, description=description, **kwargs)


def item(ix_type, expr, description: Optional[str] = None) -> dict:
    """Return a dict with idx_sets and idx_names, given a string `expr`.

    .. deprecated:: 3.8.0

       Instead, use :py:`Item(...).to_dict()`
    """
    item = Item("", ItemType[ix_type.upper()], expr, description=description)
    return item.to_dict()


def _template(*parts):
    """Helper to make a template string relative to model_dir."""
    return str(Path("{model_dir}", *parts))


class GAMSModel(ixmp.model.gams.GAMSModel):
    """Extended :class:`ixmp.model.gams.GAMSModel` for MESSAGE & MACRO."""

    #: Default model options.
    defaults = ChainMap(
        {
            # New keys for MESSAGE & MACRO
            "model_dir": Path(__file__).parent / "model",
            # Override keys from GAMSModel
            "model_file": _template("{model_name}_run.gms"),
            "in_file": _template("data", "MsgData_{case}.gdx"),
            "out_file": _template("output", "MsgOutput_{case}.gdx"),
            "solve_args": [
                '--in="{in_file}"',
                '--out="{out_file}"',
                '--iter="{}"'.format(
                    _template("output", "MsgIterationReport_{case}.gdx")
                ),
            ],
            # Disable the feature to put input/output GDX files, list files, etc. in a
            # temporary directory
            "use_temp_dir": False,
            # Record versions of message_ix and ixmp in GDX I/O files
            "record_version_packages": ("message_ix", "ixmp"),
        },
        ixmp.model.gams.GAMSModel.defaults,
    )

    #: Mapping from model item (equation, parameter, set, or variable) names to
    #: :class:`.Item` describing the item.
    items: MutableMapping[str, Item]

    def __init__(self, name=None, **model_options):
        # Update the default options with any user-provided options
        model_options.setdefault("model_dir", config.get("message model dir"))
        self.cplex_opts = copy(DEFAULT_CPLEX_OPTIONS)
        self.cplex_opts.update(config.get("message solve options") or dict())
        self.cplex_opts.update(model_options.pop("solve_options", {}))

        super().__init__(name, **model_options)

    def run(self, scenario):
        """Execute the model.

        GAMSModel creates a file named ``cplex.opt`` in the model directory containing
        the “solve_options”, as described above.

        .. warning:: GAMSModel can solve Scenarios in two or more Python processes
           simultaneously; but using *different* CPLEX options in each process may
           produce unexpected results.
        """
        # Ensure the data in `scenario` is consistent with the MESSAGE formulation
        self.enforce(scenario)

        # If two runs are kicked off simultaneously  with the same self.model_dir, then
        # they will try to write the same optfile, and may write different contents.
        #
        # TODO Re-enable the 'use_temp_dir' feature from ixmp.GAMSModel (disabled above)
        #      so that cplex.opt will be specific to that directory.

        # Write CPLEX options into an options file
        optfile = Path(self.model_dir).joinpath("cplex.opt")
        lines = ("{} = {}".format(*kv) for kv in self.cplex_opts.items())
        optfile.write_text("\n".join(lines))
        log.info(f"Use CPLEX options {self.cplex_opts}")

        self.cplex_opts.update({"predual": 1})
        optfile2 = Path(self.model_dir).joinpath("cplex.op2")
        lines2 = ("{} = {}".format(*kv) for kv in self.cplex_opts.items())
        optfile2.write_text("\n".join(lines2))

        result = super().run(scenario)

        # In previous versions, the `cplex.opt` file(s) were removed at this point
        # in the workflow. This has been removed due to issues when running
        # scenarios asynchronously.

        return result


def _check_structure(scenario):
    """Check dimensionality of some items related to the storage representation.

    Yields a sequence of 4-tuples:

    1. Item name.
    2. Item ix_type.
    3. Number of data points in the item; -1 if it does not exist in `scenario`.
    4. A warning/error message, *if* the index names/sets do not match those in
       :attr:`.MESSAGE.items` and the item contains data. Otherwise, the message is an
       empty string.
    """
    if scenario.has_solution():
        return

    # NB could rename this e.g. _check_structure_0 if there are multiple such methods
    for name in ("storage_initial", "storage_self_discharge", "map_tec_storage"):
        info = MESSAGE.items[name]
        message = ""

        try:
            # Retrieve the index names and data length of the item
            idx_names = tuple(scenario.idx_names(name))
            N = len(getattr(scenario, info.ix_type)(name))
        except KeyError:
            N = -1  # Item does not exist
        else:
            # Item exists
            expected_names = info.dims or info.coords
            if expected_names != idx_names and N > 0:
                message = (
                    f"{info.ix_type} {name!r} has data with dimensions {idx_names!r}"
                    f" != {expected_names!r} and cannot be solved; try expand_dims()"
                )
        finally:
            yield name, info.ix_type, N, message


class MESSAGE(GAMSModel):
    """Model class for MESSAGE."""

    name = "MESSAGE"

    #: All equations, parameters, sets, and variables in the MESSAGE formulation.
    items: MutableMapping[str, Item] = dict()

    @staticmethod
    def enforce(scenario):
        """Enforce data consistency in `scenario`."""
        # Raise an exception if any of the storage items have incorrect dimensions, i.e.
        # non-empty error messages
        messages = list(filter(None, [msg for *_, msg in _check_structure(scenario)]))
        if messages:
            raise ValueError("\n".join(messages))

        # Check masks ("mapping sets") that indicate which elements of corresponding
        # parameters are active/non-zero. Note that there are other masks currently
        # handled in JDBCBackend. For the moment, this code does not backstop that
        # behaviour.
        # TODO Extend to handle all masks, e.g. for new backends.
        for par_name in ("capacity_factor",):
            # Name of the corresponding set
            set_name = f"is_{par_name}"

            # Existing and expected contents
            existing = scenario.set(set_name)
            expected = scenario.par(par_name).drop(columns=["value", "unit"])

            if existing.equals(expected):
                continue  # Contents are as expected; do nothing

            # Not consistent; empty and then re-populate the set
            with scenario.transact(f"Enforce consistency of {set_name} and {par_name}"):
                scenario.remove_set(set_name, existing)
                scenario.add_set(set_name, expected)

    @classmethod
    def initialize(cls, scenario):
        """Set up `scenario` with required sets and parameters for MESSAGE.

        See Also
        --------
        :attr:`items`
        """
        # Check for storage items that may contain incompatible data or need to be
        # re-initialized
        state = None
        for name, ix_type, N, message in _check_structure(scenario):
            if len(message):
                warn(message)  # Existing, incompatible data → conspicuous warning
            elif N == 0:
                # Existing, empty item → remove, even if it has the correct dimensions.
                state = maybe_check_out(scenario, state)
                getattr(scenario, f"remove_{ix_type}")(name)

        # Initialize the ixmp items for MESSAGE
        cls.initialize_items(scenario, {k: v.to_dict() for k, v in cls.items.items()})

        # Commit if anything was removed
        maybe_commit(scenario, state, f"{cls.__name__}.initialize")


equ = partial(_item_shorthand, MESSAGE, ItemType.EQU)
par = partial(_item_shorthand, MESSAGE, ItemType.PAR)
_set = partial(_item_shorthand, MESSAGE, ItemType.SET)
var = partial(_item_shorthand, MESSAGE, ItemType.VAR)


# Index sets
_set("commodity")
_set("emission")
_set("grade")
_set("land_scenario")
_set("land_type")
_set("level_storage", description="Storage level")
_set("level")
_set("lvl_spatial")
_set("lvl_temporal")
_set("mode")
_set("node")
_set("rating")
_set("relation")
_set("shares")
_set("storage_tec", description="Storage reservoir technology")
_set("technology")
_set("time")
_set("time_relative")
_set("type_addon")
_set("type_emission")
_set("type_node")
_set("type_relation")
_set("type_tec")
_set("type_year")
_set("year")

# Indexed sets
_set("addon", "t")
# _set("balance_equality", "c l")
_set("cat_addon", "type_addon ta")
_set("cat_emission", "type_emission e")
_set("cat_node", "type_node n")
_set("cat_relation", "type_relation r")
_set("cat_tec", "type_tec t")
_set("cat_year", "type_year y")
_set("is_capacity_factor", "nl t yv ya h")
_set("level_renewable", "l")
_set("level_resource", "l")
_set("level_stocks", "l")
_set("map_node", "node_parent n")
_set("map_shares_commodity_share", "shares ns n type_tec m c l")
_set("map_shares_commodity_total", "shares ns n type_tec m c l")
_set("map_spatial_hierarchy", "lvl_spatial n node_parent")
_set("map_tec_addon", "t type_addon")
_set(
    "map_tec_storage",
    "n t m ts ms l c lvl_temporal",
    description="Mapping of storage reservoir to charger/discharger",
)
_set("map_temporal_hierarchy", "lvl_temporal h time_parent")
_set("map_time", "time_parent h")
_set("type_tec_land", "type_tec")

# Parameters
par("abs_cost_activity_soft_lo", "nl t ya h")
par("abs_cost_activity_soft_up", "nl t ya h")
par("abs_cost_new_capacity_soft_lo", "nl t yv")
par("abs_cost_new_capacity_soft_up", "nl t yv")
par("addon_conversion", "n t yv ya m h type_addon")
par("addon_lo", "n t ya m h type_addon")
par("addon_up", "n t ya m h type_addon")
par("bound_activity_lo", "nl t ya m h")
par("bound_activity_up", "nl t ya m h")
par("bound_emission", "n type_emission type_tec type_year")
par("bound_extraction_up", "n c g y")
par("bound_new_capacity_lo", "nl t yv")
par("bound_new_capacity_up", "nl t yv")
par("bound_total_capacity_lo", "nl t ya")
par("bound_total_capacity_up", "nl t ya")
par("capacity_factor", "nl t yv ya h")
par("commodity_stock", "n c l y")
par("construction_time", "nl t yv")
par("demand", "n c l y h")
par("duration_period", "y")
par("duration_time", "h")
par("dynamic_land_lo", "n s y u")
par("dynamic_land_up", "n s y u")
par("emission_factor", "nl t yv ya m e")
par("emission_scaling", "type_emission e")
par("fix_cost", "nl t yv ya")
par("fixed_activity", "nl t yv ya m h")
par("fixed_capacity", "nl t yv ya")
par("fixed_extraction", "n c g y")
par("fixed_land", "n s y")
par("fixed_new_capacity", "nl t yv")
par("fixed_stock", "n c l y")
par("flexibility_factor", "nl t yv ya m c l h q")
par("growth_activity_lo", "nl t ya h")
par("growth_activity_up", "nl t ya h")
par("growth_land_lo", "n y u")
par("growth_land_scen_lo", "n s y")
par("growth_land_scen_up", "n s y")
par("growth_land_up", "n y u")
par("growth_new_capacity_lo", "nl t yv")
par("growth_new_capacity_up", "nl t yv")
par("historical_activity", "nl t ya m h")
par("historical_emission", "n type_emission type_tec type_year")
par("historical_extraction", "n c g y")
par("historical_gdp", "n y")
par("historical_land", "n s y")
par("historical_new_capacity", "nl t yv")
par("initial_activity_lo", "nl t ya h")
par("initial_activity_up", "nl t ya h")
par("initial_land_lo", "n y u")
par("initial_land_scen_lo", "n s y")
par("initial_land_scen_up", "n s y")
par("initial_land_up", "n y u")
par("initial_new_capacity_lo", "nl t yv")
par("initial_new_capacity_up", "nl t yv")
par("input", "nl t yv ya m no c l h ho")
par("interestrate", "year")
par("inv_cost", "nl t yv")
par("land_cost", "n s y")
par("land_emission", "n s y e")
par("land_input", "n s y c l h")
par("land_output", "n s y c l h")
par("land_use", "n s y u")
par("level_cost_activity_soft_lo", "nl t ya h")
par("level_cost_activity_soft_up", "nl t ya h")
par("level_cost_new_capacity_soft_lo", "nl t yv")
par("level_cost_new_capacity_soft_up", "nl t yv")
par("min_utilization_factor", "nl t yv ya")
par("operation_factor", "nl t yv ya")
par("output", "nl t yv ya m nd c l h hd")
par("peak_load_factor", "n c l y h")
par("rating_bin", "n t ya c l h q")
par("ref_activity", "nl t ya m h")
par("ref_extraction", "n c g y")
par("ref_new_capacity", "nl t yv")
par("ref_relation", "r nr yr")
par("relation_activity", "r nr yr nl t ya m")
par("relation_cost", "r nr yr")
par("relation_lower", "r nr yr")
par("relation_new_capacity", "r nr yr t")
par("relation_total_capacity", "r nr yr t")
par("relation_upper", "r nr yr")
par("reliability_factor", "n t ya c l h q")
par("renewable_capacity_factor", "n c g l y")
par("renewable_potential", "n c g l y")
par("resource_cost", "n c g y")
par("resource_remaining", "n c g y")
par("resource_volume", "n c g")
par("share_commodity_lo", "shares ns ya h")
par("share_commodity_up", "shares ns ya h")
par("share_mode_lo", "shares ns t m ya h")
par("share_mode_up", "shares ns t m ya h")
par("soft_activity_lo", "nl t ya h")
par("soft_activity_up", "nl t ya h")
par("soft_new_capacity_lo", "nl t yv")
par("soft_new_capacity_up", "nl t yv")
par("storage_initial", "n t m l c y h", "Initial amount of storage")
par(
    "storage_self_discharge",
    "n t m l c y h",
    "Storage losses as a percentage of installed capacity",
)
par("subsidy", "nl type_tec ya")
par("tax_emission", "node type_emission type_tec type_year")
par("tax", "nl type_tec ya")
par("technical_lifetime", "nl t yv")
par("time_order", "lvl_temporal h", "Order of sub-annual time slices")
par("var_cost", "nl t yv ya m h")

# Variables
var(
    "ACT_LO",
    "n t y h",
    "Relaxation variable for dynamic constraints on activity (downwards)",
)
var(
    "ACT_RATING",
    "n t yv ya c l h q",
    "Auxiliary variable for distributing total activity of a technology to a number of"
    " 'rating bins'",
)
var(
    "ACT_UP",
    "n t y h",
    "Relaxation variable for dynamic constraints on activity (upwards)",
)
var("ACT", "nl t yv ya m h", "Activity of technology")
var("CAP_FIRM", "n t c l y", "Capacity counting towards system reliability constraints")
var(
    "CAP_NEW_LO",
    "n t y",
    "Relaxation variable for dynamic constraints on new capacity (downwards)",
)
var(
    "CAP_NEW_UP",
    "n t y",
    "Relaxation variable for dynamic constraints on new capacity (upwards)",
)
var("CAP_NEW", "nl t yv", "New capacity")
var("CAP", "nl t yv ya", "Total installed capacity")
var(
    "COMMODITY_USE",
    "n c l y",
    "Total amount of a commodity & level that was used or consumed",
)
var(
    "COST_NODAL_NET",
    "n y",
    "System costs at the node level over time including effects of energy trade",
)
var("COST_NODAL", "n y", "System costs at the node level over time")
var("DEMAND", "n c l y h", "Demand")
var("EMISS", "n e type_tec y", "Aggregate emissions by technology type")
var("EXT", "n c g y", "Extraction of fossil resources")
var(
    "GDP",
    "n y",
    "Gross domestic product (GDP) in market exchange rates for MACRO reporting",
)
var("LAND", "n s y", "Share of given land-use scenario")
var("OBJ", "", "Objective value of the optimisation problem (scalar)")
var(
    "PRICE_COMMODITY",
    "n c l y h",
    "Commodity price (derived from marginals of COMMODITY_BALANCE constraint)",
)
var(
    "PRICE_EMISSION",
    "n type_emission type_tec y",
    "Emission price (derived from marginals of EMISSION_EQUIVALENCE constraint)",
)
var(
    "REL",
    "r nr yr",
    "Auxiliary variable for left-hand side of user-defined relations",
)
var(
    "REN",
    "n t c g y h",
    "Activity of renewables specified per renewables grade",
)
var("SLACK_ACT_BOUND_LO", "n t y m h", "Slack variable for lower bound on activity")
var("SLACK_ACT_BOUND_UP", "n t y m h", "Slack variable for upper bound on activity")
var(
    "SLACK_ACT_DYNAMIC_LO",
    "n t y h",
    "Slack variable for dynamic activity constraint relaxation (downwards)",
)
var(
    "SLACK_ACT_DYNAMIC_UP",
    "n t y h",
    "Slack variable for dynamic activity constraint relaxation (upwards)",
)
var(
    "SLACK_CAP_NEW_BOUND_LO",
    "n t y",
    "Slack variable for bound on new capacity (downwards)",
)
var(
    "SLACK_CAP_NEW_BOUND_UP",
    "n t y",
    "Slack variable for bound on new capacity (upwards)",
)
var(
    "SLACK_CAP_NEW_DYNAMIC_LO",
    "n t y",
    "Slack variable for dynamic new capacity constraint (downwards)",
)
var(
    "SLACK_CAP_NEW_DYNAMIC_UP",
    "n t y",
    "Slack variable for dynamic new capacity constraint (upwards)",
)
var(
    "SLACK_CAP_TOTAL_BOUND_LO",
    "n t y",
    "Slack variable for lower bound on total installed capacity",
)
var(
    "SLACK_CAP_TOTAL_BOUND_UP",
    "n t y",
    "Slack variable for upper bound on total installed capacity",
)
var(
    "SLACK_COMMODITY_EQUIVALENCE_LO",
    "n c l y h",
    "Slack variable for commodity balance (downwards)",
)
var(
    "SLACK_COMMODITY_EQUIVALENCE_UP",
    "n c l y h",
    "Slack variable for commodity balance (upwards)",
)
var(
    "SLACK_LAND_SCEN_LO",
    "n s y",
    "Slack variable for dynamic land scenario constraint relaxation (downwards)",
)
var(
    "SLACK_LAND_SCEN_UP",
    "n s y",
    "Slack variable for dynamic land scenario constraint relaxation (upwards)",
)
var(
    "SLACK_LAND_TYPE_LO",
    "n y u",
    "Slack variable for dynamic land type constraint relaxation (downwards)",
)
var(
    "SLACK_LAND_TYPE_UP",
    "n y u",
    "Slack variable for dynamic land type constraint relaxation (upwards)",
)
var(
    "SLACK_RELATION_BOUND_LO",
    "r n y",
    "Slack variable for lower bound of generic relation",
)
var(
    "SLACK_RELATION_BOUND_UP",
    "r n y",
    "Slack variable for upper bound of generic relation",
)
var("STOCK_CHG", "n c l y h", "Annual input into and output from stocks of commodities")
var("STOCK", "n c l y", "Total quantity in intertemporal stock (storage)")
var(
    "STORAGE_CHARGE",
    "n t m l c y h",
    "Charging of storage in each time slice (negative for discharge)",
)
var(
    "STORAGE",
    "n t m l c y h",
    "State of charge (SoC) of storage at each sub-annual time slice (positive)",
)

# Equations
# FIXME Many of these lack coords and dims; transcribe from the GAMS code
equ(
    "ACTIVITY_BOUND_ALL_MODES_LO",
    "n t y h",
    "Lower bound on activity summed over all vintages and modes",
)
equ(
    "ACTIVITY_BOUND_ALL_MODES_UP",
    "n t y h",
    "Upper bound on activity summed over all vintages and modes",
)
equ("ACTIVITY_BOUND_LO", "", "Lower bound on activity summed over all vintages")
equ("ACTIVITY_BOUND_UP", "", "Upper bound on activity summed over all vintages")
equ(
    "ACTIVITY_BY_RATING",
    "",
    "Constraint on auxiliary rating-specific activity variable by rating bin",
)
equ(
    "ACTIVITY_CONSTRAINT_LO",
    "",
    "Dynamic constraint on the market penetration of a technology activity"
    " (lower bound)",
)
equ(
    "ACTIVITY_CONSTRAINT_UP",
    "",
    "Dynamic constraint on the market penetration of a technology activity"
    " (upper bound)",
)
equ("ACTIVITY_RATING_TOTAL", "", "Equivalence of `ACT_RATING` to `ACT`")
equ(
    "ACTIVITY_SOFT_CONSTRAINT_LO",
    "",
    "Bound on relaxation of the dynamic constraint on market penetration"
    " (lower bound)",
)
equ(
    "ACTIVITY_SOFT_CONSTRAINT_UP",
    "",
    "Bound on relaxation of the dynamic constraint on market penetration"
    " (upper bound)",
)
equ("ADDON_ACTIVITY_LO", "", "Addon technology activity lower constraint")
equ("ADDON_ACTIVITY_UP", "", "Addon-technology activity upper constraint")
equ(
    "CAPACITY_CONSTRAINT",
    "",
    "Capacity constraint for technology (by sub-annual time slice)",
)
equ(
    "CAPACITY_MAINTENANCE_HIST",
    "",
    "Constraint for capacity maintenance  historical installation (built before "
    "start of model horizon)",
)
equ(
    "CAPACITY_MAINTENANCE_NEW",
    "",
    "Constraint for capacity maintenance of new capacity built in the current "
    "period (vintage == year)",
)
equ(
    "CAPACITY_MAINTENANCE",
    "",
    "Constraint for capacity maintenance over the technical lifetime",
)
# equ("COMMODITY_BALANCE_GT", "", "Commodity supply greater than or equal demand")
equ("COMMODITY_BALANCE_LT", "", "Commodity supply lower than or equal demand")
equ(
    "COMMODITY_USE_LEVEL",
    "",
    "Aggregate use of commodity by level as defined by total input into "
    "technologies",
)
equ("COST_ACCOUNTING_NODAL", "n y", "Cost accounting aggregated to the node")
equ(
    "DYNAMIC_LAND_SCEN_CONSTRAINT_LO",
    "",
    "Dynamic constraint on land scenario change (lower bound)",
)
equ(
    "DYNAMIC_LAND_SCEN_CONSTRAINT_UP",
    "",
    "Dynamic constraint on land scenario change (upper bound)",
)
equ(
    "DYNAMIC_LAND_TYPE_CONSTRAINT_LO",
    "",
    "Dynamic constraint on land-use change (lower bound)",
)
equ(
    "DYNAMIC_LAND_TYPE_CONSTRAINT_UP",
    "",
    "Dynamic constraint on land-use change (upper bound)",
)
equ(
    "EMISSION_CONSTRAINT",
    "",
    "Nodal-regional-global constraints on emissions (by category)",
)
equ(
    "EMISSION_EQUIVALENCE",
    "n e type_tec y",
    "Auxiliary equation to simplify the notation of emissions",
)
equ("EXTRACTION_BOUND_UP", "", "Upper bound on extraction (by grade)")
equ(
    "EXTRACTION_EQUIVALENCE",
    "",
    "Auxiliary equation to simplify the resource extraction formulation",
)
equ(
    "FIRM_CAPACITY_PROVISION",
    "",
    "Contribution of dispatchable technologies to auxiliary firm-capacity variable",
)
equ(
    "LAND_CONSTRAINT",
    "",
    "Constraint on total land use (partial sum of `LAND` on `land_scenario` is 1)",
)
equ(
    "MIN_UTILIZATION_CONSTRAINT",
    "",
    "Constraint for minimum yearly operation (aggregated over the course of a " "year)",
)
equ("NEW_CAPACITY_BOUND_LO", "", "Lower bound on technology capacity investment")
equ("NEW_CAPACITY_BOUND_UP", "", "Upper bound on technology capacity investment")
equ(
    "NEW_CAPACITY_CONSTRAINT_LO",
    "",
    "Dynamic constraint on capacity investment (lower bound)",
)
equ(
    "NEW_CAPACITY_CONSTRAINT_UP",
    "",
    "Dynamic constraint for capacity investment (learning and spillovers upper "
    "bound)",
)
equ(
    "NEW_CAPACITY_SOFT_CONSTRAINT_LO",
    "",
    "Bound on soft relaxation of dynamic new capacity constraints (downwards)",
)
equ(
    "NEW_CAPACITY_SOFT_CONSTRAINT_UP",
    "",
    "Bound on soft relaxation of dynamic new capacity constraints (upwards)",
)
equ("OBJECTIVE", "", "Objective value of the optimisation problem")
equ(
    "OPERATION_CONSTRAINT",
    "",
    "Constraint on maximum yearly operation (scheduled down-time for maintenance)",
)
equ("RELATION_CONSTRAINT_LO", "", "Lower bound of relations (linear constraints)")
equ("RELATION_CONSTRAINT_UP", "", "Upper bound of relations (linear constraints)")
equ(
    "RELATION_EQUIVALENCE",
    "",
    "Auxiliary equation to simplify the implementation of relations",
)
equ(
    "RENEWABLES_CAPACITY_REQUIREMENT",
    "",
    "Lower bound on required overcapacity when using lower grade potentials",
)
equ("RENEWABLES_EQUIVALENCE", "", "Equation to define the renewables extraction")
equ("RENEWABLES_POTENTIAL_CONSTRAINT", "", "Constraint on renewable resource potential")
equ(
    "RESOURCE_CONSTRAINT",
    "",
    "Constraint on resources remaining in each period (maximum extraction per "
    "period)",
)
equ(
    "RESOURCE_HORIZON",
    "n c g",
    "Constraint on extraction over entire model horizon (resource volume in place)",
)
equ(
    "SHARE_CONSTRAINT_COMMODITY_LO",
    "",
    "Lower bounds on share constraints for commodities",
)
equ(
    "SHARE_CONSTRAINT_COMMODITY_UP",
    "",
    "Upper bounds on share constraints for commodities",
)
equ(
    "SHARE_CONSTRAINT_MODE_LO",
    "",
    "Lower bounds on share constraints for modes of a given technology",
)
equ(
    "SHARE_CONSTRAINT_MODE_UP",
    "",
    "Upper bounds on share constraints for modes of a given technology",
)
equ("STOCKS_BALANCE", "", "Commodity inter-temporal balance of stocks")
equ(
    "STORAGE_BALANCE_INIT",
    "",
    "Balance of the state of charge of storage at sub-annual time slices with "
    "initial storage content",
)
equ("STORAGE_BALANCE", "", "Balance of the state of charge of storage")
equ("STORAGE_CHANGE", "", "Change in the state of charge of storage")
equ(
    "STORAGE_INPUT",
    "",
    "Connecting an input commodity to maintain the activity of storage container "
    "(not stored commodity)",
)
equ("SYSTEM_FLEXIBILITY_CONSTRAINT", "", "Constraint on total system flexibility")
equ(
    "SYSTEM_RELIABILITY_CONSTRAINT",
    "",
    "Constraint on total system reliability (firm capacity)",
)
equ("TOTAL_CAPACITY_BOUND_LO", "", "Lower bound on total installed capacity")
equ("TOTAL_CAPACITY_BOUND_UP", "", "Upper bound on total installed capacity")


#: ixmp items (sets, parameters, variables, and equations) for :class:`.MESSAGE`.
#:
#: .. deprecated:: 3.8.0
#:    Access the model class attribute :attr:`MESSAGE.items` instead.
MESSAGE_ITEMS = {k: v.to_dict() for k, v in MESSAGE.items.items()}


class MACRO(GAMSModel):
    """Model class for MACRO."""

    name = "MACRO"

    #: All equations, parameters, sets, and variables in the MACRO formulation.
    items: MutableMapping[str, Item] = dict()

    #: MACRO uses the GAMS ``break;`` statement, and thus requires GAMS 24.8.1 or later.
    GAMS_min_version = "24.8.1"

    def __init__(self, *args, **kwargs):
        version = ixmp.model.gams.gams_version()
        if version < self.GAMS_min_version:
            raise RuntimeError(
                f"{self.name} requires GAMS >= {self.GAMS_min_version}; found {version}"
            )

        super().__init__(*args, **kwargs)

    @classmethod
    def initialize(cls, scenario, with_data=False):
        """Initialize the model structure."""
        # NB some scenarios already have these items. This method simply adds any
        #    missing items.

        # Initialize the ixmp items for MACRO
        cls.initialize_items(scenario, {k: v.to_dict() for k, v in cls.items.items()})


equ = partial(_item_shorthand, MACRO, ItemType.EQU)
par = partial(_item_shorthand, MACRO, ItemType.PAR)
_set = partial(_item_shorthand, MACRO, ItemType.SET)
var = partial(_item_shorthand, MACRO, ItemType.VAR)


#: ixmp items (sets, parameters, variables, and equations) for MACRO.
_set("sector")
_set("mapping_macro_sector", "sector c l")
par("MERtoPPP", "n y")
par("aeei", "n sector y")
par("cost_MESSAGE", "n y")
par("demand_MESSAGE", "n sector y")
par("depr", "node")
par("drate", "node")
par("esub", "node")
par("gdp_calibrate", "n y")
par("grow", "n y")
par("historical_gdp", "n y")
par("kgdp", "node")
par("kpvs", "node")
par("lakl", "node")
par("lotol", "node")
par("prfconst", "n sector")
par("price_MESSAGE", "n sector y")
var("C", "n y", "Total consumption")
var("COST_NODAL", "n y")
var("COST_NODAL_NET", "n y", "Net of trade and emissions cost")
var("DEMAND", "n c l y h")
var("EC", "n y")
var("GDP", "n y")
var("I", "n y", "Total investment")
var("K", "n y")
var("KN", "n y")
var("MAX_ITER", "")
var("N_ITER", "")
var("NEWENE", "n sector y")
var("PHYSENE", "n sector y")
var("PRICE", "n c l y h")
var("PRODENE", "n sector y")
var("UTILITY", "")
var("Y", "n y")
var("YN", "n y")
var("aeei_calibrate", "n sector y")
var("grow_calibrate", "n y")
equ("COST_ACCOUNTING_NODAL", "n y")

#: ixmp items (sets, parameters, variables, and equations) for :class:`.MACRO`.
#:
#: .. deprecated:: 3.8.0
#:    Access the model class attribute :attr:`MACRO.items` instead.
MACRO_ITEMS = {k: v.to_dict() for k, v in MACRO.items.items()}


class MESSAGE_MACRO(MESSAGE, MACRO):
    """Model class for MESSAGE_MACRO."""

    name = "MESSAGE-MACRO"
    #: All equations, parameters, sets, and variables in the MESSAGE-MACRO formulation.
    items = ChainMap(MESSAGE.items, MACRO.items)

    def __init__(self, *args, **kwargs):
        # Remove M-M iteration options from kwargs and convert to GAMS command-line
        # options
        mm_iter_args = []
        for name in "convergence_criterion", "max_adjustment", "max_iteration":
            try:
                mm_iter_args.append(f"--{name.upper()}={kwargs.pop(name)}")
            except KeyError:
                continue

        # Let the parent constructor handle other solve_args
        super().__init__(*args, **kwargs)

        # Append to the prepared solve_args
        self.solve_args.extend(mm_iter_args)

    @classmethod
    def initialize(cls, scenario, with_data=False):
        MESSAGE.initialize(scenario)
        MACRO.initialize(scenario, with_data)<|MERGE_RESOLUTION|>--- conflicted
+++ resolved
@@ -5,11 +5,7 @@
 from dataclasses import InitVar, dataclass, field
 from functools import partial
 from pathlib import Path
-<<<<<<< HEAD
-from typing import MutableMapping, Optional, Tuple
-=======
 from typing import Optional
->>>>>>> 433868d8
 from warnings import warn
 
 import ixmp.model.gams
